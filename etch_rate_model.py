--- conflicted
+++ resolved
@@ -37,13 +37,6 @@
             torch.tensor(layout),
             torch.from_numpy(targets),
         )
-
-
-
-<<<<<<< HEAD
-
-=======
->>>>>>> 63859d38
 
 
 class EtchRateTransformer(nn.Module):
@@ -87,8 +80,7 @@
         return self.fc(enc.mean(dim=1))
 
 
-<<<<<<< HEAD
-=======
+
 def train_etch_rate_example():
     csv_path = "etch_example.csv"
     seq_len = 5
@@ -124,6 +116,5 @@
         print(f"Epoch {epoch+1} loss: {loss.item():.4f}")
 
 
->>>>>>> 63859d38
 if __name__ == "__main__":
     print("etch_rate_model.py provides the EtchRateTransformer class for advanced use cases.")