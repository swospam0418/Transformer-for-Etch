import math
import torch
from torch import nn
from torch.utils.data import Dataset, DataLoader, random_split
import pandas as pd
import numpy as np
import matplotlib.pyplot as plt
from sklearn.metrics import r2_score


class PositionalEncoding(nn.Module):
    """Sinusoidal positional encoding."""

    def __init__(self, d_model: int, max_len: int = 500):
        super().__init__()
        position = torch.arange(0, max_len).unsqueeze(1)
        div_term = torch.exp(torch.arange(0, d_model, 2) * (-math.log(10000.0) / d_model))
        pe = torch.zeros(max_len, d_model)
        pe[:, 0::2] = torch.sin(position * div_term)
        pe[:, 1::2] = torch.cos(position * div_term)
        self.register_buffer("pe", pe)

    def forward(self, x: torch.Tensor) -> torch.Tensor:
        """Add positional encoding to input tensor."""
        length = x.size(1)
        return x + self.pe[:length]


def plot_positional_encoding(pe: torch.Tensor) -> None:
    """Display a heatmap of positional encodings."""
    plt.figure(figsize=(6, 3))
    plt.imshow(pe.cpu().numpy(), aspect="auto", cmap="viridis")
    plt.xlabel("Embedding dimension")
    plt.ylabel("Step")
    plt.title("Positional Encoding")
    plt.colorbar(label="value")
    plt.tight_layout()
    plt.show()



class RecipeDataset(Dataset):
    """Example dataset for plasma etching recipes."""

    def __init__(self, csv_path: str, seq_len: int, num_step_types: int):
        self.data = pd.read_csv(csv_path)
        self.seq_len = seq_len
        self.num_step_types = num_step_types

        # Example columns: step_type_0 ... step_type_{L-1}, knob_0 ... knob_{L-1}, targets ...
        self.step_cols = [f"step_type_{i}" for i in range(seq_len)]
        self.knob_cols = [f"knob_{i}" for i in range(seq_len)]
        self.target_cols = [c for c in self.data.columns if c.startswith("target_")]

    def __len__(self):
        return len(self.data)

    def __getitem__(self, idx):
        row = self.data.iloc[idx]
        step_types = row[self.step_cols].to_numpy(dtype=np.int64)
        knobs = row[self.knob_cols].to_numpy(dtype=np.float32)
        targets = row[self.target_cols].to_numpy(dtype=np.float32)
        return torch.from_numpy(step_types), torch.from_numpy(knobs), torch.from_numpy(targets)

      
class ExcelRecipeDataset(Dataset):
    """Load recipe data from an Excel workbook with multiple sheets."""

    def __init__(self, excel_path: str):
        sheets = pd.read_excel(excel_path, sheet_name=None)
        frames = []
        max_len = 0
        for df in sheets.values():
            step_cols = [c for c in df.columns if c.startswith("step_type_")]
            knob_cols = [c for c in df.columns if c.startswith("knob_")]
            max_len = max(max_len, len(step_cols))
            frames.append(df)

        all_step_cols = [f"step_type_{i}" for i in range(max_len)]
        all_knob_cols = [f"knob_{i}" for i in range(max_len)]
        for df in frames:
            for col in all_step_cols:
                if col not in df.columns:
                    df[col] = 0
            for col in all_knob_cols:
                if col not in df.columns:
                    df[col] = 0.0
            df.reindex(columns=all_step_cols + all_knob_cols, fill_value=0)

        self.data = pd.concat(frames, ignore_index=True)
        self.seq_len = max_len
        self.step_cols = all_step_cols
        self.knob_cols = all_knob_cols
        self.target_cols = [c for c in self.data.columns if c.startswith("target_")]
        self.num_step_types = int(self.data[self.step_cols].max().max()) + 1

    def __len__(self) -> int:
        return len(self.data)

    def __getitem__(self, idx):
        row = self.data.iloc[idx]
        step_types = row[self.step_cols].to_numpy(dtype=np.int64)
        knobs = row[self.knob_cols].to_numpy(dtype=np.float32)
        targets = row[self.target_cols].to_numpy(dtype=np.float32)
        return (
            torch.from_numpy(step_types),
            torch.from_numpy(knobs),
            torch.from_numpy(targets),
        )


class MultiSheetRecipeDataset(Dataset):
    """Dataset for workbooks where each sheet contains a recipe structure.

    Columns beginning with ``X_`` define the sequential steps in that sheet. The
    portion between the first and second underscore denotes the step type (e.g.
    ``X_ME_Power``). Columns beginning with ``Y_`` are treated as targets. The
    loader flattens each sheet into ``step_type_i`` and ``knob_i`` columns so
    that all sheets can be concatenated into a single table.
    """

    def __init__(self, excel_path: str) -> None:
        sheets = pd.read_excel(excel_path, sheet_name=None)

        step_names: set[str] = set()
        max_len = 0
        processed: list[pd.DataFrame] = []

        # First pass to gather step types and maximum sequence length
        temp_frames = []
        for df in sheets.values():
            step_cols = [c for c in df.columns if c.startswith("X_")]
            target_cols = [c for c in df.columns if c.startswith("Y_")]
            order = step_cols
            max_len = max(max_len, len(order))
            step_names.update(col.split("_")[1] for col in order)
            temp_frames.append((df, order, target_cols))

        self.step_map = {name: idx for idx, name in enumerate(sorted(step_names))}

        all_step_cols = [f"step_type_{i}" for i in range(max_len)]
        all_knob_cols = [f"knob_{i}" for i in range(max_len)]

        # Convert each sheet to unified layout
        for df, order, tcols in temp_frames:
            new_df = pd.DataFrame()
            for i in range(max_len):
                if i < len(order):
                    orig = order[i]
                    step_name = orig.split("_")[1]
                    new_df[f"step_type_{i}"] = self.step_map[step_name]
                    new_df[f"knob_{i}"] = df[orig].astype(float)
                else:
                    new_df[f"step_type_{i}"] = 0
                    new_df[f"knob_{i}"] = 0.0
            for col in tcols:
                new_df[col] = df[col].astype(float)
            processed.append(new_df)

        # Ensure all frames share the same target columns
        target_cols = sorted({c for _, _, tc in temp_frames for c in tc})
        for df in processed:
            for c in target_cols:
                if c not in df.columns:
                    df[c] = 0.0
            df.sort_index(axis=1, inplace=True)

        self.data = pd.concat(processed, ignore_index=True)
        self.seq_len = max_len
        self.step_cols = all_step_cols
        self.knob_cols = all_knob_cols
        self.target_cols = target_cols
        self.num_step_types = len(self.step_map)

    def __len__(self) -> int:
        return len(self.data)

    def __getitem__(self, idx):
        row = self.data.iloc[idx]
        step_types = row[self.step_cols].to_numpy(dtype=np.int64)
        knobs = row[self.knob_cols].to_numpy(dtype=np.float32)
        targets = row[self.target_cols].to_numpy(dtype=np.float32)
        return (
            torch.from_numpy(step_types),
            torch.from_numpy(knobs),
            torch.from_numpy(targets),
        )




class AttentionModel(nn.Module):
    """Transformer-like model with optional attention weight extraction."""

    def __init__(self, num_step_types: int, d_model: int, nhead: int, num_targets: int, seq_len: int):
        super().__init__()
        self.embedding = nn.Embedding(num_step_types, d_model)
        self.knob_proj = nn.Linear(1, d_model)
        self.pos_encoder = PositionalEncoding(d_model, max_len=seq_len)
        self.attn = nn.MultiheadAttention(d_model, nhead, batch_first=True)
        self.ff = nn.Sequential(
            nn.Linear(d_model, d_model),
            nn.ReLU(),
            nn.Linear(d_model, d_model),
        )
        self.fc = nn.Linear(d_model, num_targets)

    def forward(self, step_types: torch.Tensor, knobs: torch.Tensor, return_attn: bool = False):
        """Forward pass.

        Args:
            step_types: (B, L) tensor of step category ids.
            knobs: (B, L) tensor of knob values.
            return_attn: if True, also return attention weights.
        """
        x = self.embedding(step_types) + self.knob_proj(knobs.unsqueeze(-1))
        x = self.pos_encoder(x)
        attn_output, attn_weights = self.attn(x, x, x, need_weights=return_attn)
        x = self.ff(attn_output)
        out = self.fc(x.mean(dim=1))
        if return_attn:
            return out, attn_weights
        return out

    def attention_heatmap(self, step_types: torch.Tensor, knobs: torch.Tensor) -> torch.Tensor:
        """Return attention weights for plotting."""
        self.eval()
        with torch.no_grad():
            _, weights = self.forward(step_types.unsqueeze(0), knobs.unsqueeze(0), return_attn=True)
        return weights.squeeze(0)


def plot_attention_heatmap(weights: torch.Tensor) -> None:
    """Plot an attention weight heatmap."""
    if weights.dim() == 3:
        weights = weights.mean(0)
    plt.figure(figsize=(4, 4))
    plt.imshow(weights.cpu().numpy(), aspect="auto", cmap="viridis")
    plt.xlabel("Step")
    plt.ylabel("Step")
    plt.title("Attention Weights")
    plt.colorbar(label="weight")
    plt.tight_layout()
    plt.show()


def step_importance(weights: torch.Tensor) -> torch.Tensor:
    """Return average attention each step receives."""
    if weights.dim() == 3:
        weights = weights.mean(0)
    return weights.mean(0)


<<<<<<< HEAD
=======

def train_multisheet_excel(excel_path: str, epochs: int = 10) -> None:
    """Train on a workbook containing multiple recipe structures."""
    dataset = MultiSheetRecipeDataset(excel_path)
    train_size = int(len(dataset) * 0.8)
    test_size = len(dataset) - train_size
    train_ds, test_ds = random_split(dataset, [train_size, test_size])

    train_loader = DataLoader(train_ds, batch_size=16, shuffle=True)
    test_loader = DataLoader(test_ds, batch_size=16, shuffle=False)

    # visualize positional encodings
    plot_positional_encoding(model.pos_encoder.pe[:seq_len])

    # show attention weights for first batch
    step_types, knobs, _ = next(iter(loader))
    attn = model.attention_heatmap(step_types[0], knobs[0])
    plot_attention_heatmap(attn)
    print("Step importance:", step_importance(attn))
>>>>>>> a5159535

def train_multisheet_excel(excel_path: str, epochs: int = 10) -> None:
    """Train on a workbook containing multiple recipe structures."""
    dataset = MultiSheetRecipeDataset(excel_path)
    train_size = int(len(dataset) * 0.8)
    test_size = len(dataset) - train_size
    train_ds, test_ds = random_split(dataset, [train_size, test_size])

<<<<<<< HEAD
    train_loader = DataLoader(train_ds, batch_size=16, shuffle=True)
    test_loader = DataLoader(test_ds, batch_size=16, shuffle=False)
=======
def train_excel_example():
    excel_path = "recipes.xlsx"
    dataset = ExcelRecipeDataset(excel_path)
    loader = DataLoader(dataset, batch_size=16, shuffle=True)
>>>>>>> a5159535

    model = AttentionModel(
        num_step_types=dataset.num_step_types,
        d_model=64,
        nhead=4,
        num_targets=len(dataset.target_cols),
        seq_len=dataset.seq_len,
    )

    optim = torch.optim.Adam(model.parameters(), lr=1e-3)
    loss_fn = nn.MSELoss()

    for epoch in range(epochs):
        model.train()
        for step_types, knobs, targets in train_loader:
            optim.zero_grad()
            preds = model(step_types, knobs)
            loss = loss_fn(preds, targets)
            loss.backward()
            optim.step()

        # evaluate R2 on train and test sets
        model.eval()
        with torch.no_grad():
            train_preds, train_tgts = [], []
            for st, kb, tg in train_loader:
                p = model(st, kb)
                train_preds.append(p)
                train_tgts.append(tg)
            test_preds, test_tgts = [], []
            for st, kb, tg in test_loader:
                p = model(st, kb)
                test_preds.append(p)
                test_tgts.append(tg)
        train_preds = torch.cat(train_preds).cpu().numpy()
        train_tgts = torch.cat(train_tgts).cpu().numpy()
        test_preds = torch.cat(test_preds).cpu().numpy()
        test_tgts = torch.cat(test_tgts).cpu().numpy()

        train_r2 = r2_score(train_tgts, train_preds, multioutput="variance_weighted")
        test_r2 = r2_score(test_tgts, test_preds, multioutput="variance_weighted")
        print(
            f"Epoch {epoch+1}/{epochs} Loss {loss.item():.4f} Train R2 {train_r2:.3f} Test R2 {test_r2:.3f}"
        )

    # explainability utilities
    plot_positional_encoding(model.pos_encoder.pe[: dataset.seq_len])
    sample_steps, sample_knobs, sample_targets = next(iter(test_loader))
    attn = model.attention_heatmap(sample_steps[0], sample_knobs[0])
    plot_attention_heatmap(attn)

    # show real vs predicted for a few recipes
    with torch.no_grad():
        preds = model(sample_steps, sample_knobs)
    for i in range(min(3, len(sample_steps))):
        print(
            f"Recipe {i}: real={sample_targets[i].tolist()} pred={preds[i].tolist()}"
        )

    # show real vs predicted for a few recipes
    with torch.no_grad():
        preds = model(sample_steps, sample_knobs)
    for i in range(min(3, len(sample_steps))):
        print(
            f"Recipe {i}: real={sample_targets[i].tolist()} pred={preds[i].tolist()}"
        )


def train_multisheet_excel(excel_path: str, epochs: int = 10) -> None:
    """Train on a workbook containing multiple recipe structures."""
    dataset = MultiSheetRecipeDataset(excel_path)
    train_size = int(len(dataset) * 0.8)
    test_size = len(dataset) - train_size
    train_ds, test_ds = random_split(dataset, [train_size, test_size])

    train_loader = DataLoader(train_ds, batch_size=16, shuffle=True)
    test_loader = DataLoader(test_ds, batch_size=16, shuffle=False)

    model = AttentionModel(
        num_step_types=dataset.num_step_types,
        d_model=64,
        nhead=4,
        num_targets=len(dataset.target_cols),
        seq_len=dataset.seq_len,
    )

    optim = torch.optim.Adam(model.parameters(), lr=1e-3)
    loss_fn = nn.MSELoss()

    for epoch in range(epochs):
        model.train()
        for step_types, knobs, targets in train_loader:
            optim.zero_grad()
            preds = model(step_types, knobs)
            loss = loss_fn(preds, targets)
            loss.backward()
            optim.step()

        # evaluate R2 on train and test sets
        model.eval()
        with torch.no_grad():
            train_preds, train_tgts = [], []
            for st, kb, tg in train_loader:
                p = model(st, kb)
                train_preds.append(p)
                train_tgts.append(tg)
            test_preds, test_tgts = [], []
            for st, kb, tg in test_loader:
                p = model(st, kb)
                test_preds.append(p)
                test_tgts.append(tg)
        train_preds = torch.cat(train_preds).cpu().numpy()
        train_tgts = torch.cat(train_tgts).cpu().numpy()
        test_preds = torch.cat(test_preds).cpu().numpy()
        test_tgts = torch.cat(test_tgts).cpu().numpy()

        train_r2 = r2_score(train_tgts, train_preds, multioutput="variance_weighted")
        test_r2 = r2_score(test_tgts, test_preds, multioutput="variance_weighted")
        print(
            f"Epoch {epoch+1}/{epochs} Loss {loss.item():.4f} Train R2 {train_r2:.3f} Test R2 {test_r2:.3f}"
        )

    # explainability utilities
    plot_positional_encoding(model.pos_encoder.pe[: dataset.seq_len])
    sample_steps, sample_knobs, sample_targets = next(iter(test_loader))
    attn = model.attention_heatmap(sample_steps[0], sample_knobs[0])
    plot_attention_heatmap(attn)

    # show real vs predicted for a few recipes
    with torch.no_grad():
        preds = model(sample_steps, sample_knobs)
    for i in range(min(3, len(sample_steps))):
        print(
            f"Recipe {i}: real={sample_targets[i].tolist()} pred={preds[i].tolist()}"
        )


if __name__ == "__main__":d
    import argparse

    parser = argparse.ArgumentParser(description="Train transformer on recipe workbook")
    parser.add_argument("workbook", help="Path to Excel workbook with recipes")
    parser.add_argument("--epochs", type=int, default=10, help="Number of training epochs")
    args = parser.parse_args()

    train_multisheet_excel(args.workbook, epochs=args.epochs)

    # Example usage: provide an Excel workbook with multiple recipe sheets.
    train_multisheet_excel("recipes.xlsx")

<<<<<<< HEAD
if __name__ == "__main__":
    import argparse

    parser = argparse.ArgumentParser(
        description="Train the attention model on a recipe workbook"
    )
    parser.add_argument(
        "workbook",
        nargs="?",
        default="recipes.xlsx",
        help="Path to the Excel workbook with recipe sheets",
    )
    parser.add_argument(
        "--epochs",
        type=int,
        default=10,
        help="Number of training epochs",
    )
    args, _ = parser.parse_known_args()

    train_multisheet_excel(args.workbook, epochs=args.epochs)
=======
>>>>>>> a5159535
<|MERGE_RESOLUTION|>--- conflicted
+++ resolved
@@ -251,9 +251,6 @@
     return weights.mean(0)
 
 
-<<<<<<< HEAD
-=======
-
 def train_multisheet_excel(excel_path: str, epochs: int = 10) -> None:
     """Train on a workbook containing multiple recipe structures."""
     dataset = MultiSheetRecipeDataset(excel_path)
@@ -272,7 +269,7 @@
     attn = model.attention_heatmap(step_types[0], knobs[0])
     plot_attention_heatmap(attn)
     print("Step importance:", step_importance(attn))
->>>>>>> a5159535
+
 
 def train_multisheet_excel(excel_path: str, epochs: int = 10) -> None:
     """Train on a workbook containing multiple recipe structures."""
@@ -281,15 +278,13 @@
     test_size = len(dataset) - train_size
     train_ds, test_ds = random_split(dataset, [train_size, test_size])
 
-<<<<<<< HEAD
     train_loader = DataLoader(train_ds, batch_size=16, shuffle=True)
     test_loader = DataLoader(test_ds, batch_size=16, shuffle=False)
-=======
+
 def train_excel_example():
     excel_path = "recipes.xlsx"
     dataset = ExcelRecipeDataset(excel_path)
     loader = DataLoader(dataset, batch_size=16, shuffle=True)
->>>>>>> a5159535
 
     model = AttentionModel(
         num_step_types=dataset.num_step_types,
@@ -440,7 +435,7 @@
     # Example usage: provide an Excel workbook with multiple recipe sheets.
     train_multisheet_excel("recipes.xlsx")
 
-<<<<<<< HEAD
+    
 if __name__ == "__main__":
     import argparse
 
@@ -462,5 +457,3 @@
     args, _ = parser.parse_known_args()
 
     train_multisheet_excel(args.workbook, epochs=args.epochs)
-=======
->>>>>>> a5159535
