import math
import torch
from torch import nn
from torch.utils.data import Dataset, DataLoader, random_split
import pandas as pd
import numpy as np
import matplotlib.pyplot as plt
from sklearn.metrics import r2_score


class PositionalEncoding(nn.Module):
    """Sinusoidal positional encoding."""

    def __init__(self, d_model: int, max_len: int = 500):
        super().__init__()
        position = torch.arange(0, max_len).unsqueeze(1)
        div_term = torch.exp(torch.arange(0, d_model, 2) * (-math.log(10000.0) / d_model))
        pe = torch.zeros(max_len, d_model)
        pe[:, 0::2] = torch.sin(position * div_term)
        pe[:, 1::2] = torch.cos(position * div_term)
        self.register_buffer("pe", pe)

    def forward(self, x: torch.Tensor) -> torch.Tensor:
        """Add positional encoding to input tensor."""
        length = x.size(1)
        return x + self.pe[:length]


def plot_positional_encoding(pe: torch.Tensor) -> None:
    """Display a heatmap of positional encodings."""
    plt.figure(figsize=(6, 3))
    plt.imshow(pe.cpu().numpy(), aspect="auto", cmap="viridis")
    plt.xlabel("Embedding dimension")
    plt.ylabel("Step")
    plt.title("Positional Encoding")
    plt.colorbar(label="value")
    plt.tight_layout()
    plt.show()



class RecipeDataset(Dataset):
    """Example dataset for plasma etching recipes."""

    def __init__(self, csv_path: str, seq_len: int, num_step_types: int):
        self.data = pd.read_csv(csv_path)
        self.seq_len = seq_len
        self.num_step_types = num_step_types

        # Example columns: step_type_0 ... step_type_{L-1}, knob_0 ... knob_{L-1}, targets ...
        self.step_cols = [f"step_type_{i}" for i in range(seq_len)]
        self.knob_cols = [f"knob_{i}" for i in range(seq_len)]
        self.target_cols = [c for c in self.data.columns if c.startswith("target_")]

    def __len__(self):
        return len(self.data)

    def __getitem__(self, idx):
        row = self.data.iloc[idx]
        step_types = row[self.step_cols].to_numpy(dtype=np.int64)
        knobs = row[self.knob_cols].to_numpy(dtype=np.float32)
        targets = row[self.target_cols].to_numpy(dtype=np.float32)
        return torch.from_numpy(step_types), torch.from_numpy(knobs), torch.from_numpy(targets)

      
class ExcelRecipeDataset(Dataset):
    """Load recipe data from an Excel workbook with multiple sheets."""

    def __init__(self, excel_path: str):
        sheets = pd.read_excel(excel_path, sheet_name=None)
        frames = []
        max_len = 0
        for df in sheets.values():
            step_cols = [c for c in df.columns if c.startswith("step_type_")]
            knob_cols = [c for c in df.columns if c.startswith("knob_")]
            max_len = max(max_len, len(step_cols))
            frames.append(df)

        all_step_cols = [f"step_type_{i}" for i in range(max_len)]
        all_knob_cols = [f"knob_{i}" for i in range(max_len)]
        for i, df in enumerate(frames):
            for col in all_step_cols:
                if col not in df.columns:
                    df[col] = 0
            for col in all_knob_cols:
                if col not in df.columns:
                    df[col] = 0.0
            df = df.reindex(columns=all_step_cols + all_knob_cols, fill_value=0)
            frames[i] = df

        self.data = pd.concat(frames, ignore_index=True)
        self.seq_len = max_len
        self.step_cols = all_step_cols
        self.knob_cols = all_knob_cols
        self.target_cols = [c for c in self.data.columns if c.startswith("target_")]
        self.num_step_types = int(self.data[self.step_cols].max().max()) + 1

    def __len__(self) -> int:
        return len(self.data)

    def __getitem__(self, idx):
        row = self.data.iloc[idx]
        step_types = row[self.step_cols].to_numpy(dtype=np.int64)
        knobs = row[self.knob_cols].to_numpy(dtype=np.float32)
        targets = row[self.target_cols].to_numpy(dtype=np.float32)
        return (
            torch.from_numpy(step_types),
            torch.from_numpy(knobs),
            torch.from_numpy(targets),
        )


class MultiSheetRecipeDataset(Dataset):
    """Dataset for workbooks where each sheet contains a recipe structure.

    Columns beginning with ``X_`` define the sequential steps in that sheet. The
    portion between the first and second underscore denotes the step type (e.g.
    ``X_ME_Power``). Columns beginning with ``Y_`` are treated as targets. The
    loader flattens each sheet into ``step_type_i`` and ``knob_i`` columns so
    that all sheets can be concatenated into a single table.
    """

    def __init__(self, excel_path: str) -> None:
        sheets = pd.read_excel(excel_path, sheet_name=None)

        step_names: set[str] = set()
        max_len = 0
        processed: list[pd.DataFrame] = []

        # First pass to gather step types and maximum sequence length
        temp_frames = []
        for df in sheets.values():
            step_cols = [c for c in df.columns if c.startswith("X_")]
            target_cols = [c for c in df.columns if c.startswith("Y_")]
            order = step_cols
            max_len = max(max_len, len(order))
            step_names.update(col.split("_")[1] for col in order)
            temp_frames.append((df, order, target_cols))

        self.step_map = {name: idx for idx, name in enumerate(sorted(step_names))}

        all_step_cols = [f"step_type_{i}" for i in range(max_len)]
        all_knob_cols = [f"knob_{i}" for i in range(max_len)]

        # Convert each sheet to unified layout
        for df, order, tcols in temp_frames:
            new_df = pd.DataFrame()
            for i in range(max_len):
                if i < len(order):
                    orig = order[i]
                    step_name = orig.split("_")[1]
                    new_df[f"step_type_{i}"] = self.step_map[step_name]
                    new_df[f"knob_{i}"] = df[orig].astype(float)
                else:
                    new_df[f"step_type_{i}"] = 0
                    new_df[f"knob_{i}"] = 0.0
            for col in tcols:
                new_df[col] = df[col].astype(float)
            processed.append(new_df)

        # Ensure all frames share the same target columns
        target_cols = sorted({c for _, _, tc in temp_frames for c in tc})
        for df in processed:
            for c in target_cols:
                if c not in df.columns:
                    df[c] = 0.0
            df.sort_index(axis=1, inplace=True)

        self.data = pd.concat(processed, ignore_index=True)
        self.seq_len = max_len
        self.step_cols = all_step_cols
        self.knob_cols = all_knob_cols
        self.target_cols = target_cols
        self.num_step_types = len(self.step_map)

    def __len__(self) -> int:
        return len(self.data)

    def __getitem__(self, idx):
        row = self.data.iloc[idx]
        step_types = row[self.step_cols].to_numpy(dtype=np.int64)
        knobs = row[self.knob_cols].to_numpy(dtype=np.float32)
        targets = row[self.target_cols].to_numpy(dtype=np.float32)
        return (
            torch.from_numpy(step_types),
            torch.from_numpy(knobs),
            torch.from_numpy(targets),
        )




class AttentionModel(nn.Module):
    """Transformer-like model with optional attention weight extraction."""

    def __init__(self, num_step_types: int, d_model: int, nhead: int, num_targets: int, seq_len: int):
        super().__init__()
        self.embedding = nn.Embedding(num_step_types, d_model)
        self.knob_proj = nn.Linear(1, d_model)
        self.pos_encoder = PositionalEncoding(d_model, max_len=seq_len)
        self.attn = nn.MultiheadAttention(d_model, nhead, batch_first=True)
        self.ff = nn.Sequential(
            nn.Linear(d_model, d_model),
            nn.ReLU(),
            nn.Linear(d_model, d_model),
        )
        self.fc = nn.Linear(d_model, num_targets)

    def forward(self, step_types: torch.Tensor, knobs: torch.Tensor, return_attn: bool = False):
        """Forward pass.

        Args:
            step_types: (B, L) tensor of step category ids.
            knobs: (B, L) tensor of knob values.
            return_attn: if True, also return attention weights.
        """
        x = self.embedding(step_types) + self.knob_proj(knobs.unsqueeze(-1))
        x = self.pos_encoder(x)
        attn_output, attn_weights = self.attn(x, x, x, need_weights=return_attn)
        x = self.ff(attn_output)
        out = self.fc(x.mean(dim=1))
        if return_attn:
            return out, attn_weights
        return out

    def attention_heatmap(self, step_types: torch.Tensor, knobs: torch.Tensor) -> torch.Tensor:
        """Return attention weights for plotting."""
        self.eval()
        with torch.no_grad():
            _, weights = self.forward(step_types.unsqueeze(0), knobs.unsqueeze(0), return_attn=True)
        return weights.squeeze(0)


def plot_attention_heatmap(weights: torch.Tensor) -> None:
    """Plot an attention weight heatmap."""
    if weights.dim() == 3:
        weights = weights.mean(0)
    plt.figure(figsize=(4, 4))
    plt.imshow(weights.cpu().numpy(), aspect="auto", cmap="viridis")
    plt.xlabel("Step")
    plt.ylabel("Step")
    plt.title("Attention Weights")
    plt.colorbar(label="weight")
    plt.tight_layout()
    plt.show()


def step_importance(weights: torch.Tensor) -> torch.Tensor:
    """Return average attention each step receives."""
    if weights.dim() == 3:
        weights = weights.mean(0)
    return weights.mean(0)


<<<<<<< HEAD

def train_excel_example():
    excel_path = "recipes.xlsx"
    dataset = ExcelRecipeDataset(excel_path)
    loader = DataLoader(dataset, batch_size=16, shuffle=True)

    model = AttentionModel(
        num_step_types=dataset.num_step_types,
        d_model=64,
        nhead=4,
        num_targets=len(dataset.target_cols),
        seq_len=dataset.seq_len,
    )

    optim = torch.optim.Adam(model.parameters(), lr=1e-3)
    loss_fn = nn.MSELoss()

    for epoch in range(epochs):
        model.train()
        for step_types, knobs, targets in train_loader:
            optim.zero_grad()
            preds = model(step_types, knobs)
            loss = loss_fn(preds, targets)
            loss.backward()
            optim.step()

        # evaluate R2 on train and test sets
        model.eval()
        with torch.no_grad():
            train_preds, train_tgts = [], []
            for st, kb, tg in train_loader:
                p = model(st, kb)
                train_preds.append(p)
                train_tgts.append(tg)
            test_preds, test_tgts = [], []
            for st, kb, tg in test_loader:
                p = model(st, kb)
                test_preds.append(p)
                test_tgts.append(tg)
        train_preds = torch.cat(train_preds).cpu().numpy()
        train_tgts = torch.cat(train_tgts).cpu().numpy()
        test_preds = torch.cat(test_preds).cpu().numpy()
        test_tgts = torch.cat(test_tgts).cpu().numpy()

        train_r2 = r2_score(train_tgts, train_preds, multioutput="variance_weighted")
        test_r2 = r2_score(test_tgts, test_preds, multioutput="variance_weighted")
        print(
            f"Epoch {epoch+1}/{epochs} Loss {loss.item():.4f} Train R2 {train_r2:.3f} Test R2 {test_r2:.3f}"
        )

    # explainability utilities
    plot_positional_encoding(model.pos_encoder.pe[: dataset.seq_len])
    sample_steps, sample_knobs, sample_targets = next(iter(test_loader))
    attn = model.attention_heatmap(sample_steps[0], sample_knobs[0])
    plot_attention_heatmap(attn)

    # show real vs predicted for a few recipes
    with torch.no_grad():
        preds = model(sample_steps, sample_knobs)
    for i in range(min(3, len(sample_steps))):
        print(
            f"Recipe {i}: real={sample_targets[i].tolist()} pred={preds[i].tolist()}"
        )

    # show real vs predicted for a few recipes
    with torch.no_grad():
        preds = model(sample_steps, sample_knobs)
    for i in range(min(3, len(sample_steps))):
        print(
            f"Recipe {i}: real={sample_targets[i].tolist()} pred={preds[i].tolist()}"
        )

=======
>>>>>>> 6cb04fd5

def train_multisheet_excel(excel_path: str, epochs: int = 10) -> None:
    """Train on a workbook containing multiple recipe structures."""
    dataset = MultiSheetRecipeDataset(excel_path)
    train_size = int(len(dataset) * 0.8)
    test_size = len(dataset) - train_size
    train_ds, test_ds = random_split(dataset, [train_size, test_size])

    train_loader = DataLoader(train_ds, batch_size=16, shuffle=True)
    test_loader = DataLoader(test_ds, batch_size=16, shuffle=False)

    model = AttentionModel(
        num_step_types=dataset.num_step_types,
        d_model=64,
        nhead=4,
        num_targets=len(dataset.target_cols),
        seq_len=dataset.seq_len,
    )

    optim = torch.optim.Adam(model.parameters(), lr=1e-3)
    loss_fn = nn.MSELoss()

    for epoch in range(epochs):
        model.train()
        for step_types, knobs, targets in train_loader:
            optim.zero_grad()
            preds = model(step_types, knobs)
            loss = loss_fn(preds, targets)
            loss.backward()
            optim.step()

        # evaluate R2 on train and test sets
        model.eval()
        with torch.no_grad():
            train_preds, train_tgts = [], []
            for st, kb, tg in train_loader:
                p = model(st, kb)
                train_preds.append(p)
                train_tgts.append(tg)
            test_preds, test_tgts = [], []
            for st, kb, tg in test_loader:
                p = model(st, kb)
                test_preds.append(p)
                test_tgts.append(tg)
        train_preds = torch.cat(train_preds).cpu().numpy()
        train_tgts = torch.cat(train_tgts).cpu().numpy()
        test_preds = torch.cat(test_preds).cpu().numpy()
        test_tgts = torch.cat(test_tgts).cpu().numpy()

        train_r2 = r2_score(train_tgts, train_preds, multioutput="variance_weighted")
        test_r2 = r2_score(test_tgts, test_preds, multioutput="variance_weighted")
        print(
            f"Epoch {epoch+1}/{epochs} Loss {loss.item():.4f} Train R2 {train_r2:.3f} Test R2 {test_r2:.3f}"
        )

    # explainability utilities
    plot_positional_encoding(model.pos_encoder.pe[: dataset.seq_len])
    sample_steps, sample_knobs, sample_targets = next(iter(test_loader))
    attn = model.attention_heatmap(sample_steps[0], sample_knobs[0])
    plot_attention_heatmap(attn)

    # show real vs predicted for a few recipes
    with torch.no_grad():
        preds = model(sample_steps, sample_knobs)
    for i in range(min(3, len(sample_steps))):
        print(
            f"Recipe {i}: real={sample_targets[i].tolist()} pred={preds[i].tolist()}"
        )


if __name__ == "__main__":
    import argparse

    parser = argparse.ArgumentParser(
        description="Train the attention model on a recipe workbook"
    )
    parser.add_argument(
        "workbook",
        nargs="?",
        default="recipes.xlsx",
        help="Path to the Excel workbook with recipe sheets",
    )
    parser.add_argument(
        "--epochs",
        type=int,
        default=10,
        help="Number of training epochs",
    )
    args, _ = parser.parse_known_args()

    train_multisheet_excel(args.workbook, epochs=args.epochs)
<|MERGE_RESOLUTION|>--- conflicted
+++ resolved
@@ -252,7 +252,7 @@
     return weights.mean(0)
 
 
-<<<<<<< HEAD
+
 
 def train_excel_example():
     excel_path = "recipes.xlsx"
@@ -325,8 +325,7 @@
             f"Recipe {i}: real={sample_targets[i].tolist()} pred={preds[i].tolist()}"
         )
 
-=======
->>>>>>> 6cb04fd5
+
 
 def train_multisheet_excel(excel_path: str, epochs: int = 10) -> None:
     """Train on a workbook containing multiple recipe structures."""
