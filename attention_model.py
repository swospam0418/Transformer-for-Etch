--- conflicted
+++ resolved
@@ -442,8 +442,7 @@
 
     train_multisheet_excel(args.workbook, epochs=args.epochs)
 
-<<<<<<< HEAD
-=======
+
     # Example usage: provide an Excel workbook with multiple recipe sheets.
     train_multisheet_excel("recipes.xlsx")
 
@@ -469,4 +468,3 @@
     args, _ = parser.parse_known_args()
 
     train_multisheet_excel(args.workbook, epochs=args.epochs)
->>>>>>> 9396c92a
