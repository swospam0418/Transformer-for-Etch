# Transformer for Plasma Etching

This project provides a minimal implementation of an attention-based model
to learn the relationship between a plasma etching recipe and the resulting
profile metrics. It is intended as a starting point for researchers who want
to experiment with Transformer-like architectures on process control data.

The code uses PyTorch and expects recipe steps and tuning knob values as input
features. The model outputs predicted profile properties such as bamboo width
<<<<<<< HEAD
or etch depth. The example also demonstrates basic explainability utilities
like positional encoding and attention heatmaps so you can inspect how each
step influences the prediction.
=======
or etch depth.
>>>>>>> dae1bdaa

## Files

- `attention_model.py` – defines the dataset loader and the model.
- `requirements.txt` – Python dependencies.

## Usage

Install the dependencies and adapt the dataset loader in `attention_model.py`
to your CSV or database. The script includes a simple training loop example.

```bash
pip install -r requirements.txt
python attention_model.py
```

<<<<<<< HEAD
Running the script will train on a small synthetic dataset and then display a
heatmap of the positional encodings as well as the attention weights for an
example recipe, giving a quick look at how steps interact.

=======
>>>>>>> dae1bdaa
This repository does not include a dataset. You must provide your own
data in the expected format to train the model.<|MERGE_RESOLUTION|>--- conflicted
+++ resolved
@@ -7,13 +7,10 @@
 
 The code uses PyTorch and expects recipe steps and tuning knob values as input
 features. The model outputs predicted profile properties such as bamboo width
-<<<<<<< HEAD
 or etch depth. The example also demonstrates basic explainability utilities
 like positional encoding and attention heatmaps so you can inspect how each
-step influences the prediction.
-=======
-or etch depth.
->>>>>>> dae1bdaa
+step influences the prediction or etch depth.
+
 
 ## Files
 
@@ -30,12 +27,11 @@
 python attention_model.py
 ```
 
-<<<<<<< HEAD
+
 Running the script will train on a small synthetic dataset and then display a
 heatmap of the positional encodings as well as the attention weights for an
 example recipe, giving a quick look at how steps interact.
 
-=======
->>>>>>> dae1bdaa
+
 This repository does not include a dataset. You must provide your own
 data in the expected format to train the model.